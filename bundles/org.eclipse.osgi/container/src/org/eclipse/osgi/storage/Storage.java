--- conflicted
+++ resolved
@@ -583,7 +583,6 @@
 				}
 			}
 
-<<<<<<< HEAD
 			if (in != null) {
 				return new URLConnection(null) {
 					/**
@@ -606,24 +605,6 @@
 			if (module == null) {
 				if (bundleLocation == null) {
 					throw new IllegalArgumentException("Module and location cannot be null"); //$NON-NLS-1$
-=======
-		if (in != null) {
-			return new URLConnection(null) {
-				/**
-				 * @throws IOException
-				 */
-				@Override
-				public void connect() throws IOException {
-					connected = true;
-				}
-
-				/**
-				 * @throws IOException
-				 */
-				@Override
-				public InputStream getInputStream() throws IOException {
-					return (in);
->>>>>>> 99321d4d
 				}
 				return getContentConnection(bundleLocation);
 			}
