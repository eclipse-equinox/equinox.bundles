--- conflicted
+++ resolved
@@ -120,12 +120,7 @@
 	}
 
 	public void testSystemPackages() throws Exception {
-<<<<<<< HEAD
-		Map<Integer, Integer> packagesPerVersion = new HashMap<Integer, Integer>();
-=======
 		Map<Integer, Integer> packagesPerVersion = new HashMap<>();
-		packagesPerVersion.put(7, 56);
->>>>>>> 45cc7f3c
 		packagesPerVersion.put(8, 63);
 		if (!originalSpecVersion.startsWith("1.")) {
 			packagesPerVersion.put(9, calculateJavaPackageCount());
